--- conflicted
+++ resolved
@@ -97,15 +97,6 @@
 
 ament_target_dependencies(${PROJECT_NAME} 
 	pluginlib
-<<<<<<< HEAD
-	std_msgs
-	gps_msgs
-	gps_tools
-	sensor_msgs
-	nmea_msgs
-	nav_msgs
-	tf2_geometry_msgs
-=======
 	std_msgs 
 	gps_msgs
 	gps_tools 
@@ -113,7 +104,6 @@
 	nmea_msgs 	
 	nav_msgs
 	tf2_geometry_msgs 
->>>>>>> 1dbc8cf6
 	novatel_oem7_msgs
 )
 
