--- conflicted
+++ resolved
@@ -43,41 +43,6 @@
     for top, msg, t in bag.read_messages():
         if top == topic:
             yield msg
-<<<<<<< HEAD
-
-""" The functions below check for type of class objects in nested ROS messages """
-primitive_types  = (int, float, bool, str)
-collection_types = (list, tuple)
-float_type = (float)
-def is_primitive(item):  return isinstance(item, primitive_types)
-def is_collection(item): return isinstance(item, collection_types)
-def is_float_type(item): return isinstance(item, float_type)
-
-def is_close(a, b, rel_tol=1e-9, abs_tol=0.0):
-    """ Checks equivalency between two float numbers - Following rules of Python PEP485 - https://peps.python.org/pep-0485/#proposed-implementation"""
-    return abs(a-b) <= max(rel_tol * max(abs(a), abs(b)), abs_tol)
-
-def item_gen(item):
-    """ Generates values of various types (int, bool, str, float) from a nested bag object """
-    for member in dir(item):
-        if member.startswith("_"):  # exclude private stuff, it's irrelevant and blows up getattr.
-            continue
-        value = getattr(item, member)
-        if (is_primitive(value)):
-            yield value
-        elif (repr(type(value)).startswith("<class")):
-            for c in item_gen(value):
-                yield c
-        elif (is_collection(value)):
-            for elt in value:
-                if is_primitive(elt):
-                    continue
-                else:
-                    for c in item_gen(value):
-                        yield c
-            pass  # methods, classmethods, etc.
-    
-=======
 
 """ The functions below check for type of class objects in nested ROS messages """
 primitive_types  = (int, float, bool, str)
@@ -111,7 +76,6 @@
                         yield c
             pass  # methods, classmethods, etc.
 
->>>>>>> 1dbc8cf6
 def compare(ref_msg, uut_msg):
     """
     Compares contents of two bags; fails if the contents are not identical (except for ROS seqno, timestamp).
@@ -140,11 +104,7 @@
                     rospy.logerr("UUT:\r\n" + str(uut_msg))
                     return False;
     return True
-<<<<<<< HEAD
 
-=======
-    
->>>>>>> 1dbc8cf6
 def verify_bag_equivalency(ref_bag, uut_bag):
   """
   Verifies that two bags contain semantically identical sequence of messages.
@@ -182,18 +142,9 @@
         assert(False)
         
       assert(unexpected_messages == 0)
-<<<<<<< HEAD
 
-=======
-  
->>>>>>> 1dbc8cf6
 if __name__ == '__main__':
     mgen = make_msg_gen(sys.argv[1], sys.argv[2])
     for m in mgen:
         print(m)
-<<<<<<< HEAD
-        inspect_item(m)
-=======
-        inspect_item(m)
- 
->>>>>>> 1dbc8cf6
+        inspect_item(m)